<?xml version="1.0" encoding="utf-8"?>
<Dependencies>
  <ProductDependencies>
    <Dependency Name="Microsoft.SourceBuild.Intermediate.source-build-reference-packages" Version="7.0.0-alpha.1.23219.1">
      <Uri>https://github.com/dotnet/source-build-reference-packages</Uri>
      <Sha>525b6c35cc5c5c9b80b47044be2e4e77858d505a</Sha>
      <SourceBuild RepoName="source-build-reference-packages" ManagedOnly="true" />
    </Dependency>
<<<<<<< HEAD
=======
    <!-- Necessary for source-build due to being a transitive dependency of System.Reflection.MetadataLoadContext.
      This allows the package to be retrieved from previously-source-built artifacts and flow in as dependencies
      of the packages produced by msbuild. -->
>>>>>>> a4e1c155
    <Dependency Name="System.Collections.Immutable" Version="7.0.0">
      <Uri>https://github.com/dotnet/runtime</Uri>
      <Sha>d099f075e45d2aa6007a22b71b45a08758559f80</Sha>
    </Dependency>
<<<<<<< HEAD
    <!-- Necessary for source-build. This allows the packages to be retrieved from previously-source-built artifacts
=======
    <!-- Necessary for source-build. This allows the package to be retrieved from previously-source-built artifacts
>>>>>>> a4e1c155
      and flow in as dependencies of the packages produced by msbuild. -->
    <Dependency Name="System.Configuration.ConfigurationManager" Version="7.0.0">
      <Uri>https://github.com/dotnet/runtime</Uri>
      <Sha>d099f075e45d2aa6007a22b71b45a08758559f80</Sha>
    </Dependency>
<<<<<<< HEAD
=======
    <!-- Necessary for source-build. This allows the package to be retrieved from previously-source-built artifacts
      and flow in as dependencies of the packages produced by msbuild. -->
>>>>>>> a4e1c155
    <Dependency Name="System.Reflection.Metadata" Version="7.0.0">
      <Uri>https://github.com/dotnet/runtime</Uri>
      <Sha>d099f075e45d2aa6007a22b71b45a08758559f80</Sha>
    </Dependency>
<<<<<<< HEAD
=======
    <!-- Necessary for source-build. This allows the package to be retrieved from previously-source-built artifacts
      and flow in as dependencies of the packages produced by msbuild. -->
>>>>>>> a4e1c155
    <Dependency Name="System.Reflection.MetadataLoadContext" Version="7.0.0">
      <Uri>https://github.com/dotnet/runtime</Uri>
      <Sha>d099f075e45d2aa6007a22b71b45a08758559f80</Sha>
    </Dependency>
<<<<<<< HEAD
=======
    <!-- Necessary for source-build. This allows the package to be retrieved from previously-source-built artifacts
      and flow in as dependencies of the packages produced by msbuild. -->
>>>>>>> a4e1c155
    <Dependency Name="System.Security.Cryptography.Pkcs" Version="7.0.0">
      <Uri>https://github.com/dotnet/runtime</Uri>
      <Sha>d099f075e45d2aa6007a22b71b45a08758559f80</Sha>
    </Dependency>
  </ProductDependencies>
  <ToolsetDependencies>
    <Dependency Name="Microsoft.DotNet.Arcade.Sdk" Version="8.0.0-beta.23213.1">
      <Uri>https://github.com/dotnet/arcade</Uri>
      <Sha>fb14cae30eacbe844468ac297b3d4c61e0bb9dc0</Sha>
      <SourceBuild RepoName="arcade" ManagedOnly="true" />
    </Dependency>
    <Dependency Name="Microsoft.SourceLink.GitHub" Version="8.0.0-beta.23211.2" CoherentParentDependency="Microsoft.DotNet.Arcade.Sdk">
      <Uri>https://github.com/dotnet/sourcelink</Uri>
      <Sha>4cf2eb17c295905edeca76a9afe6dda42988359e</Sha>
      <SourceBuild RepoName="sourcelink" ManagedOnly="true" />
    </Dependency>
    <Dependency Name="Microsoft.DotNet.XliffTasks" Version="1.0.0-beta.23211.1" CoherentParentDependency="Microsoft.DotNet.Arcade.Sdk">
      <Uri>https://github.com/dotnet/xliff-tasks</Uri>
      <Sha>ce5066cd85c138c257a981f9c95257e9c577a5ee</Sha>
      <SourceBuild RepoName="xliff-tasks" ManagedOnly="true" />
    </Dependency>
    <Dependency Name="NuGet.Build.Tasks" Version="6.7.0-rc.111">
      <Uri>https://github.com/nuget/nuget.client</Uri>
      <Sha>13f2b6af6e9864711e815cfbffd7aa5015c52cec</Sha>
    </Dependency>
    <Dependency Name="Microsoft.Net.Compilers.Toolset" Version="4.7.0-3.23361.9">
      <Uri>https://github.com/dotnet/roslyn</Uri>
      <Sha>91c9c05370d84a902010c9e1f80aebcc3a467792</Sha>
      <SourceBuild RepoName="roslyn" ManagedOnly="true" />
    </Dependency>
    <Dependency Name="Microsoft.DotNet.XUnitExtensions" Version="6.0.0-beta.23313.5">
      <Uri>https://github.com/dotnet/arcade</Uri>
      <Sha>91616785a1a6578c83f7e93d98c34a1eb83d6223</Sha>
    </Dependency>
  </ToolsetDependencies>
</Dependencies><|MERGE_RESOLUTION|>--- conflicted
+++ resolved
@@ -6,49 +6,33 @@
       <Sha>525b6c35cc5c5c9b80b47044be2e4e77858d505a</Sha>
       <SourceBuild RepoName="source-build-reference-packages" ManagedOnly="true" />
     </Dependency>
-<<<<<<< HEAD
-=======
     <!-- Necessary for source-build due to being a transitive dependency of System.Reflection.MetadataLoadContext.
       This allows the package to be retrieved from previously-source-built artifacts and flow in as dependencies
       of the packages produced by msbuild. -->
->>>>>>> a4e1c155
     <Dependency Name="System.Collections.Immutable" Version="7.0.0">
       <Uri>https://github.com/dotnet/runtime</Uri>
       <Sha>d099f075e45d2aa6007a22b71b45a08758559f80</Sha>
     </Dependency>
-<<<<<<< HEAD
     <!-- Necessary for source-build. This allows the packages to be retrieved from previously-source-built artifacts
-=======
-    <!-- Necessary for source-build. This allows the package to be retrieved from previously-source-built artifacts
->>>>>>> a4e1c155
       and flow in as dependencies of the packages produced by msbuild. -->
     <Dependency Name="System.Configuration.ConfigurationManager" Version="7.0.0">
       <Uri>https://github.com/dotnet/runtime</Uri>
       <Sha>d099f075e45d2aa6007a22b71b45a08758559f80</Sha>
     </Dependency>
-<<<<<<< HEAD
-=======
     <!-- Necessary for source-build. This allows the package to be retrieved from previously-source-built artifacts
       and flow in as dependencies of the packages produced by msbuild. -->
->>>>>>> a4e1c155
     <Dependency Name="System.Reflection.Metadata" Version="7.0.0">
       <Uri>https://github.com/dotnet/runtime</Uri>
       <Sha>d099f075e45d2aa6007a22b71b45a08758559f80</Sha>
     </Dependency>
-<<<<<<< HEAD
-=======
     <!-- Necessary for source-build. This allows the package to be retrieved from previously-source-built artifacts
       and flow in as dependencies of the packages produced by msbuild. -->
->>>>>>> a4e1c155
     <Dependency Name="System.Reflection.MetadataLoadContext" Version="7.0.0">
       <Uri>https://github.com/dotnet/runtime</Uri>
       <Sha>d099f075e45d2aa6007a22b71b45a08758559f80</Sha>
     </Dependency>
-<<<<<<< HEAD
-=======
     <!-- Necessary for source-build. This allows the package to be retrieved from previously-source-built artifacts
       and flow in as dependencies of the packages produced by msbuild. -->
->>>>>>> a4e1c155
     <Dependency Name="System.Security.Cryptography.Pkcs" Version="7.0.0">
       <Uri>https://github.com/dotnet/runtime</Uri>
       <Sha>d099f075e45d2aa6007a22b71b45a08758559f80</Sha>
